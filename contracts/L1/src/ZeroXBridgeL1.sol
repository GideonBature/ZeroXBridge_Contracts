// SPDX-License-Identifier: MIT
pragma solidity ^0.8.20;

// Chainlink price feed interface
import "@chainlink/contracts/src/v0.8/shared/interfaces/AggregatorV3Interface.sol";
import "@openzeppelin/contracts/token/ERC20/IERC20.sol";
import "@openzeppelin/contracts/access/Ownable.sol";
import "@openzeppelin/contracts/token/ERC20/utils/SafeERC20.sol";
import "@openzeppelin/contracts/utils/cryptography/ECDSA.sol";

interface IGpsStatementVerifier {
    function verifyProofAndRegister(
        uint256[] calldata proofParams,
        uint256[] calldata proof,
        uint256[] calldata publicInputs,
        uint256 cairoVerifierId
    ) external returns (bool);
}

contract ZeroXBridgeL1 is Ownable {
    // Storage variables
    address public admin;
    uint256 public tvl; // Total Value Locked in USD, with 18 decimals
    mapping(address => address) public priceFeeds; // Maps token address to Chainlink price feed address
    address[] public supportedTokens; // List of token addresses, including address(0) for ETH
    mapping(address => uint8) public tokenDecimals; // Maps token address to its decimals

    using SafeERC20 for IERC20;

    // Enum to track asset type for token registry
    enum AssetType {
        ETH,
        ERC20
    }

    // Struct to store token registry data
    struct TokenAssetData {
        AssetType assetType; // 0 for ETH, 1 for ERC-20
        address tokenAddress; // ERC-20 contract address (0x0 for ETH)
        bool isRegistered; // Prevent duplicate registration
    }

    // Starknet GPS Statement Verifier interface
    IGpsStatementVerifier public gpsVerifier;

    // Track verified proofs to prevent replay attacks
    mapping(bytes32 => bool) public verifiedProofs;

    // Track token registry data
    mapping(bytes32 => TokenAssetData) public tokenRegistry;

    // Track claimable funds per user
    mapping(address => uint256) public claimableFunds;

    // Track user deposits per token
    mapping(address => mapping(address => uint256)) public userDeposits; // token -> user -> amount

    // Track deposit nonces to prevent replay attacks
    mapping(address => uint256) public nextDepositNonce; // user -> next nonce

    // Approved relayers that can submit proofs
    mapping(address => bool) public approvedRelayers;

    // Whitelisted tokens mapping
    mapping(address => bool) public whitelistedTokens;

    // Maps Ethereum address to Starknet pub key
    mapping(address => uint256) public userRecord;

    //Starknet curve constants
    uint256 private constant K_BETA = 0x6f21413efbe40de150e596d72f7a8c5609ad26c15c915c1f4cdfcb99cee9e89;
    uint256 private constant K_MODULUS = 0x800000000000011000000000000000000000000000000000000000000000001;

    // Cairo program hash that corresponds to the burn verification program
    uint256 public cairoVerifierId;

    IERC20 public claimableToken;

    using ECDSA for bytes32;

    // Events
    event FundsUnlocked(address indexed user, uint256 amount, bytes32 commitmentHash);
    event RelayerStatusChanged(address indexed relayer, bool status);
    event FundsClaimed(address indexed user, uint256 amount);
    event ClaimEvent(address indexed user, uint256 amount);
    event WhitelistEvent(address indexed token);
    event DewhitelistEvent(address indexed token);
    event DepositEvent(address indexed token, uint256 amount, address indexed user, bytes32 commitmentHash);
<<<<<<< HEAD
        event DepositEvent(
        address indexed token,
        AssetType assetType,
        uint256 amount,
        address indexed user,
        bytes32 commitmentHash
    );
    event TokenRegistered(
        bytes32 indexed assetKey,
        AssetType assetType,
        address tokenAddress
    );
=======
    event UserRegistered(address indexed user, uint256 starknetPubKey);
>>>>>>> 3894b938

    constructor(
        address _gpsVerifier,
        address _admin,
        uint256 _cairoVerifierId,
        address _initialOwner,
        address _claimableToken
    ) Ownable(_initialOwner) {
        gpsVerifier = IGpsStatementVerifier(_gpsVerifier);
        cairoVerifierId = _cairoVerifierId;
        claimableToken = IERC20(_claimableToken);
        admin = _admin;
    }

    modifier onlyAdmin() {
        require(msg.sender == admin, "Only admin can perform this action");
        _;
    }

<<<<<<< HEAD
    function registerToken(AssetType assetType, address tokenAddress) external {
        bytes32 assetKey = keccak256(abi.encodePacked(assetType, tokenAddress));

        require(
            assetType == AssetType.ETH || assetType == AssetType.ERC20,
            "Invalid asset type"
        );
        require(tokenAddress != address(0), "Invalid token address");
        require(
            !tokenRegistry[assetKey].isRegistered,
            "Token already registered"
        );

        tokenRegistry[assetKey] = TokenAssetData({
            assetType: AssetType(assetType),
            tokenAddress: tokenAddress,
            isRegistered: true
        });
        emit TokenRegistered(assetKey, assetType, tokenAddress);
=======
    modifier onlyRegistered() {
        require(userRecord[msg.sender] != 0, "ZeroXBridge: User not registered");
        _;
>>>>>>> 3894b938
    }

    function addSupportedToken(address token, address priceFeed, uint8 decimals) external onlyAdmin {
        supportedTokens.push(token);
        priceFeeds[token] = priceFeed;
        tokenDecimals[token] = decimals;
    }

    function fetch_reserve_tvl() public view returns (uint256) {
        uint256 totalValue = 0;

        // Iterate through all supported tokens, including ETH
        for (uint256 i = 0; i < supportedTokens.length; i++) {
            address tokenAddress = supportedTokens[i];
            uint256 balance;
            uint256 dec;
            uint256 price;

            // Get balance and decimals
            if (tokenAddress == address(0)) {
                balance = address(this).balance; // ETH balance in wei
                dec = tokenDecimals[tokenAddress]; // Should be 18 for ETH
            } else {
                IERC20 token = IERC20(tokenAddress);
                balance = token.balanceOf(address(this)); // Token balance in smallest units
                dec = tokenDecimals[tokenAddress]; // Use stored decimals
            }

            // Fetch price from Chainlink price feed
            address feedAddress = priceFeeds[tokenAddress];
            require(feedAddress != address(0), "No price feed for token");
            AggregatorV3Interface priceFeed = AggregatorV3Interface(feedAddress);
            (, int256 priceInt,,,) = priceFeed.latestRoundData();
            require(priceInt > 0, "Invalid price");
            price = uint256(priceInt); // Price in USD with 8 decimals

            // Calculate USD value with 18 decimals
            // value = (balance * price * 10^18) / (10^dec * 10^8)
            // To minimize overflow, compute in steps
            uint256 temp = (balance * price) / 1e8;
            uint256 value = (temp * 1e18) / (10 ** dec);
            totalValue += value;
        }

        // Update TVL
        return totalValue;
    }

    function update_tvl() external {
        tvl = fetch_reserve_tvl();
    }

    function setRelayerStatus(address relayer, bool status) external onlyOwner {
        approvedRelayers[relayer] = status;
        emit RelayerStatusChanged(relayer, status);
    }

    /**
     * @dev Processes a burn zkProof from L2 and unlocks equivalent funds for the user
     * @param proof The zkProof data array
     * @param user The address that will receive the unlocked funds
     * @param amount The amount to unlock
     * @param l2TxId The L2 transaction ID for uniqueness
     * @param commitmentHash The hash of the commitment data that should match proof
     */
    function unlock_funds_with_proof(
        uint256[] calldata proofParams,
        uint256[] calldata proof,
        address user,
        uint256 amount,
        uint256 l2TxId,
        bytes32 commitmentHash
    ) external {
        require(approvedRelayers[msg.sender], "ZeroXBridge: Only approved relayers can submit proofs");

        // Verify that commitmentHash matches expected format based on L2 standards
        bytes32 expectedCommitmentHash =
            keccak256(abi.encodePacked(uint256(uint160(user)), amount, l2TxId, block.chainid));

        require(commitmentHash == expectedCommitmentHash, "ZeroXBridge: Invalid commitment hash");

        // Create the public inputs array with all verification parameters
        uint256[] memory publicInputs = new uint256[](4);
        publicInputs[0] = uint256(uint160(user));
        publicInputs[1] = amount;
        publicInputs[2] = l2TxId;
        publicInputs[3] = uint256(commitmentHash);

        // Check that this proof hasn't been used before
        bytes32 proofHash = keccak256(abi.encodePacked(proof));
        require(!verifiedProofs[proofHash], "ZeroXBridge: Proof has already been used");

        // Verify the proof using Starknet's verifier
        bool isValid = gpsVerifier.verifyProofAndRegister(proofParams, proof, publicInputs, cairoVerifierId);

        require(isValid, "ZeroXBridge: Invalid proof");

        require(!verifiedProofs[commitmentHash], "ZeroXBridge: Commitment already processed");
        verifiedProofs[commitmentHash] = true;

        // Store the proof hash to prevent replay attacks
        verifiedProofs[proofHash] = true;

        claimableFunds[user] += amount;

        emit FundsUnlocked(user, amount, commitmentHash);
    }

    /**
     * @dev Allows users to claim their full unlocked tokens
     * @notice Users can only claim the full amount, partial claims are not allowed
     */
    function claim_tokens() external onlyRegistered {
        uint256 amount = claimableFunds[msg.sender];
        require(amount > 0, "ZeroXBridge: No tokens to claim");

        // Reset claimable amount before transfer to prevent reentrancy
        claimableFunds[msg.sender] = 0;

        // Transfer full amount to user
        claimableToken.safeTransfer(msg.sender, amount);
        emit ClaimEvent(msg.sender, amount);
    }

    // Function to update the GPS verifier address if needed
    function updateGpsVerifier(address _newVerifier) external onlyOwner {
        require(_newVerifier != address(0), "ZeroXBridge: Invalid address");
        gpsVerifier = IGpsStatementVerifier(_newVerifier);
    }

    // Function to update the Cairo verifier ID if needed
    function updateCairoVerifierId(uint256 _newVerifierId) external onlyOwner {
        cairoVerifierId = _newVerifierId;
    }

    function whitelistToken(address _token) public onlyAdmin {
        whitelistedTokens[_token] = true;
        emit WhitelistEvent(_token);
    }

    function dewhitelistToken(address _token) public onlyAdmin {
        whitelistedTokens[_token] = false;
        emit DewhitelistEvent(_token);
    }

    function isWhitelisted(address _token) public view returns (bool) {
        return whitelistedTokens[_token];
    }

    /**
     * @dev Deposits ERC20 tokens to be bridged to L2
     * @param tokenAddress The address of the token to deposit
     * @param amount The amount of tokens to deposit
     * @param user The address that will receive the bridged tokens on L2
     * @return Returns the generated commitment hash for verification on L2
     */
<<<<<<< HEAD

    function deposit_asset(
        AssetType assetType,
        address tokenAddress,
        uint256 amount,
        address user
    ) external payable returns (bytes32) {
=======
    function deposit_asset(address token, uint256 amount, address user) external onlyRegistered returns (bytes32) {
        // Verify token is whitelisted
        require(whitelistedTokens[token], "ZeroXBridge: Token not whitelisted");
>>>>>>> 3894b938
        require(amount > 0, "ZeroXBridge: Amount must be greater than zero");
        require(user != address(0), "ZeroXBridge: Invalid user address");

        // Check if token is whitelisted
        if (assetType == AssetType.ETH) {
        require(msg.value == amount, "ZeroXBridge: Incorrect ETH amount");

        // Directly add ETH to tracking (no transfer needed)
        userDeposits[address(0)][user] += amount;
        } else if (assetType == AssetType.ERC20) {
        require(tokenAddress != address(0), "ZeroXBridge: Invalid token address");

        // Perform ERC20 transfer
        IERC20(tokenAddress).safeTransferFrom(msg.sender, address(this), amount);
        
        // Track ERC20 deposit
        userDeposits[tokenAddress][user] += amount;
    } else {
        revert("Invalid asset type");
    }

    // Get the next nonce for this user
    uint256 nonce = nextDepositNonce[msg.sender];
    nextDepositNonce[msg.sender] = nonce + 1;

    // Generate commitment hash
    bytes32 commitmentHash = keccak256(
        abi.encodePacked(tokenAddress, amount, user, nonce, block.chainid)
    );

    // Emit deposit event
    emit DepositEvent(tokenAddress, assetType, amount, user, commitmentHash);

  return commitmentHash;
    }
    function getTokenData(
        AssetType assetType,
        address tokenAddress
    ) external view returns (TokenAssetData memory) {
        bytes32 assetKey = keccak256(abi.encodePacked(assetType, tokenAddress));
        require(
            assetType == AssetType.ETH || assetType == AssetType.ERC20,
            "Invalid asset type"
        );
        require(tokenAddress != address(0), "Invalid token address");
        require(tokenRegistry[assetKey].isRegistered, "Token not registered");

        return tokenRegistry[assetKey];
    }

<<<<<<< HEAD
=======
    /**
     * @dev Using Starknet Curve constants (α and β) for y^2 = x^3 + α.x + β (mod P)
     * @param signature The user signature
     * @param starknetPubKey user starknet public key
     */
    function registerUser(bytes calldata signature, uint256 starknetPubKey) external {
        require(isValidStarknetPublicKey(starknetPubKey), "ZeroXBridge: Invalid Starknet public key");

        address recoveredSigner = recoverSigner(msg.sender, signature, starknetPubKey);
        require(recoveredSigner == msg.sender, "ZeroXBridge: Invalid signature");

        userRecord[msg.sender] = starknetPubKey;

        emit UserRegistered(msg.sender, starknetPubKey);
    }

    /**
     * @notice Checks if a Starknet public key belongs to the Starknet elliptic curve.
     * @param starknetPubKey user starknet public key
     * @return isValid True if the key is valid.
     */
    function isValidStarknetPublicKey(uint256 starknetPubKey) internal view returns (bool) {
        uint256 xCubed = mulmod(mulmod(starknetPubKey, starknetPubKey, K_MODULUS), starknetPubKey, K_MODULUS);
        return isQuadraticResidue(addmod(addmod(xCubed, starknetPubKey, K_MODULUS), K_BETA, K_MODULUS));
    }

    function fieldPow(uint256 base, uint256 exponent) internal view returns (uint256) {
        (bool success, bytes memory returndata) =
            address(5).staticcall(abi.encode(0x20, 0x20, 0x20, base, exponent, K_MODULUS));
        require(success, string(returndata));
        return abi.decode(returndata, (uint256));
    }

    function isQuadraticResidue(uint256 fieldElement) private view returns (bool) {
        return 1 == fieldPow(fieldElement, ((K_MODULUS - 1) / 2));
    }

    /**
     * @dev Recovers the signer's address from a signature.
     * @param ethAddress The Ethereum address of the user.
     * @param signature The user's signature.
     * @param starknetPubKey The Starknet public key.
     * @return The recovered Ethereum address.
     */
    function recoverSigner(address ethAddress, bytes calldata signature, uint256 starknetPubKey)
        internal
        pure
        returns (address)
    {
        require(ethAddress != address(0), "Invalid ethAddress");
        require(signature.length == 65, "Invalid signature length");

        bytes32 messageHash = keccak256(abi.encodePacked("UserRegistration", ethAddress, starknetPubKey));

        bytes memory sig = signature;
        bytes32 r;
        bytes32 s;
        uint8 v = uint8(sig[64]);
        assembly {
            r := mload(add(sig, 32))
            s := mload(add(sig, 64))
        }

        return ecrecover(messageHash, v, r, s);
    }
>>>>>>> 3894b938
}<|MERGE_RESOLUTION|>--- conflicted
+++ resolved
@@ -85,23 +85,11 @@
     event ClaimEvent(address indexed user, uint256 amount);
     event WhitelistEvent(address indexed token);
     event DewhitelistEvent(address indexed token);
-    event DepositEvent(address indexed token, uint256 amount, address indexed user, bytes32 commitmentHash);
-<<<<<<< HEAD
-        event DepositEvent(
-        address indexed token,
-        AssetType assetType,
-        uint256 amount,
-        address indexed user,
-        bytes32 commitmentHash
+    event DepositEvent(
+        address indexed token, AssetType assetType, uint256 amount, address indexed user, bytes32 commitmentHash
     );
-    event TokenRegistered(
-        bytes32 indexed assetKey,
-        AssetType assetType,
-        address tokenAddress
-    );
-=======
+    event TokenRegistered(bytes32 indexed assetKey, AssetType assetType, address tokenAddress);
     event UserRegistered(address indexed user, uint256 starknetPubKey);
->>>>>>> 3894b938
 
     constructor(
         address _gpsVerifier,
@@ -121,31 +109,25 @@
         _;
     }
 
-<<<<<<< HEAD
-    function registerToken(AssetType assetType, address tokenAddress) external {
-        bytes32 assetKey = keccak256(abi.encodePacked(assetType, tokenAddress));
-
-        require(
-            assetType == AssetType.ETH || assetType == AssetType.ERC20,
-            "Invalid asset type"
-        );
-        require(tokenAddress != address(0), "Invalid token address");
-        require(
-            !tokenRegistry[assetKey].isRegistered,
-            "Token already registered"
-        );
-
-        tokenRegistry[assetKey] = TokenAssetData({
-            assetType: AssetType(assetType),
-            tokenAddress: tokenAddress,
-            isRegistered: true
-        });
-        emit TokenRegistered(assetKey, assetType, tokenAddress);
-=======
     modifier onlyRegistered() {
         require(userRecord[msg.sender] != 0, "ZeroXBridge: User not registered");
         _;
->>>>>>> 3894b938
+    }
+
+    function registerToken(AssetType assetType, address tokenAddress) external {
+        bytes32 assetKey = keccak256(abi.encodePacked(assetType, tokenAddress));
+
+        require(assetType == AssetType.ETH || assetType == AssetType.ERC20, "Invalid asset type");
+        require(
+            (assetType == AssetType.ETH && tokenAddress == address(0))
+                || (assetType != AssetType.ETH && tokenAddress != address(0)),
+            "Invalid token address"
+        );
+        require(!tokenRegistry[assetKey].isRegistered, "Token already registered");
+
+        tokenRegistry[assetKey] =
+            TokenAssetData({assetType: AssetType(assetType), tokenAddress: tokenAddress, isRegistered: true});
+        emit TokenRegistered(assetKey, assetType, tokenAddress);
     }
 
     function addSupportedToken(address token, address priceFeed, uint8 decimals) external onlyAdmin {
@@ -297,76 +279,62 @@
 
     /**
      * @dev Deposits ERC20 tokens to be bridged to L2
-     * @param tokenAddress The address of the token to deposit
+     * @param token The address of the token to deposit
      * @param amount The amount of tokens to deposit
      * @param user The address that will receive the bridged tokens on L2
      * @return Returns the generated commitment hash for verification on L2
      */
-<<<<<<< HEAD
-
-    function deposit_asset(
-        AssetType assetType,
-        address tokenAddress,
-        uint256 amount,
-        address user
-    ) external payable returns (bytes32) {
-=======
-    function deposit_asset(address token, uint256 amount, address user) external onlyRegistered returns (bytes32) {
+    function deposit_asset(AssetType assetType, address token, uint256 amount, address user)
+        external
+        payable
+        onlyRegistered
+        returns (bytes32)
+    {
         // Verify token is whitelisted
         require(whitelistedTokens[token], "ZeroXBridge: Token not whitelisted");
->>>>>>> 3894b938
         require(amount > 0, "ZeroXBridge: Amount must be greater than zero");
         require(user != address(0), "ZeroXBridge: Invalid user address");
 
         // Check if token is whitelisted
         if (assetType == AssetType.ETH) {
-        require(msg.value == amount, "ZeroXBridge: Incorrect ETH amount");
-
-        // Directly add ETH to tracking (no transfer needed)
-        userDeposits[address(0)][user] += amount;
+            require(msg.value == amount, "ZeroXBridge: Incorrect ETH amount");
+
+            // Directly add ETH to tracking (no transfer needed)
+            userDeposits[address(0)][user] += amount;
         } else if (assetType == AssetType.ERC20) {
-        require(tokenAddress != address(0), "ZeroXBridge: Invalid token address");
-
-        // Perform ERC20 transfer
-        IERC20(tokenAddress).safeTransferFrom(msg.sender, address(this), amount);
-        
-        // Track ERC20 deposit
-        userDeposits[tokenAddress][user] += amount;
-    } else {
-        revert("Invalid asset type");
-    }
-
-    // Get the next nonce for this user
-    uint256 nonce = nextDepositNonce[msg.sender];
-    nextDepositNonce[msg.sender] = nonce + 1;
-
-    // Generate commitment hash
-    bytes32 commitmentHash = keccak256(
-        abi.encodePacked(tokenAddress, amount, user, nonce, block.chainid)
-    );
-
-    // Emit deposit event
-    emit DepositEvent(tokenAddress, assetType, amount, user, commitmentHash);
-
-  return commitmentHash;
-    }
-    function getTokenData(
-        AssetType assetType,
-        address tokenAddress
-    ) external view returns (TokenAssetData memory) {
+            require(token != address(0), "ZeroXBridge: Invalid token address");
+
+            // Perform ERC20 transfer
+            IERC20(token).safeTransferFrom(msg.sender, address(this), amount);
+
+            // Track ERC20 deposit
+            userDeposits[token][user] += amount;
+        } else {
+            revert("Invalid asset type");
+        }
+
+        // Get the next nonce for this user
+        uint256 nonce = nextDepositNonce[msg.sender];
+        nextDepositNonce[msg.sender] = nonce + 1;
+
+        // Generate commitment hash
+        bytes32 commitmentHash = keccak256(abi.encodePacked(token, amount, user, nonce, block.chainid));
+
+        // Emit deposit event
+        emit DepositEvent(token, assetType, amount, user, commitmentHash);
+
+        return commitmentHash;
+    }
+
+    function getTokenData(AssetType assetType, address tokenAddress) external view returns (TokenAssetData memory) {
         bytes32 assetKey = keccak256(abi.encodePacked(assetType, tokenAddress));
-        require(
-            assetType == AssetType.ETH || assetType == AssetType.ERC20,
-            "Invalid asset type"
-        );
+        require(assetType == AssetType.ETH || assetType == AssetType.ERC20, "Invalid asset type");
         require(tokenAddress != address(0), "Invalid token address");
         require(tokenRegistry[assetKey].isRegistered, "Token not registered");
 
         return tokenRegistry[assetKey];
     }
 
-<<<<<<< HEAD
-=======
     /**
      * @dev Using Starknet Curve constants (α and β) for y^2 = x^3 + α.x + β (mod P)
      * @param signature The user signature
@@ -432,5 +400,4 @@
 
         return ecrecover(messageHash, v, r, s);
     }
->>>>>>> 3894b938
 }