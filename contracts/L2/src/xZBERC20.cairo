--- conflicted
+++ resolved
@@ -1,7 +1,6 @@
 // SPDX-License-Identifier: MIT
 // Compatible with OpenZeppelin Contracts for Cairo ^0.20.0
 
-<<<<<<< HEAD
 #[derive(Drop, Copy, Serde, starknet::Store)]
 pub enum ProposalStatus {
     None,
@@ -19,9 +18,8 @@
         executive_action: ContractAddress
     );
 }
-=======
+
 use starknet::ContractAddress;
->>>>>>> 0bf40e6e
 
 #[starknet::interface]
 pub trait IMintable<TContractState> {
