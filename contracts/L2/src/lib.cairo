pub mod xZBERC20;
<<<<<<< HEAD
pub mod mint_xZB;
=======

pub mod Timelock;

>>>>>>> 513d7a1c
pub mod DAO;
pub mod ZeroXBridgeL2;
pub mod Dynamicrate;
<|MERGE_RESOLUTION|>--- conflicted
+++ resolved
@@ -1,11 +1,6 @@
 pub mod xZBERC20;
-<<<<<<< HEAD
 pub mod mint_xZB;
-=======
-
 pub mod Timelock;
-
->>>>>>> 513d7a1c
 pub mod DAO;
 pub mod ZeroXBridgeL2;
 pub mod Dynamicrate;
