--- conflicted
+++ resolved
@@ -1,5 +1,2 @@
-<<<<<<< HEAD
-pub mod Dynamicrate;
-=======
 pub mod xZBERC20;
->>>>>>> d1c983a4
+pub mod Dynamicrate;